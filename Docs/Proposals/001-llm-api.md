--- conflicted
+++ resolved
@@ -242,13 +242,8 @@
 The LLM API is stateless by design. For multi-turn interactions, `LLMSession` objects persist conversation context.
 
 ```swift
-<<<<<<< HEAD
 protocol LLM {
-  associatedtype ConversationThread: AnyObject & Sendable = NullConversationThread
-=======
-protocol LLM: Model {
   associatedtype Session: LLMSession = NullLLMSession
->>>>>>> 8ebe738a
 
   func makeSession(
     tools: [any Tool],
