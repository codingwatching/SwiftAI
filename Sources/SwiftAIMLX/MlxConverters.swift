--- conflicted
+++ resolved
@@ -81,11 +81,11 @@
       assertionFailure("Top-level optional schemas are not supported by MLX backend")
       return wrapped.asJSONObject
     case .object(let name, let description, let properties):
-      let requiredProperties = Array(properties.filter { !$0.value.isOptional }.keys)
+      let requiredProperties = Array(properties.filter { !$0.value.schema.isOptional }.keys)
       let propertySchemas = Dictionary(
         uniqueKeysWithValues:
           properties.map { key, prop in
-            var schema = prop.schema.asJSONObject
+            var schema = prop.schema.unwrapped.asJSONObject
             if let description = prop.description {
               schema["description"] = description
             }
@@ -95,20 +95,9 @@
 
       var json: [String: Any] = [
         "type": "object",
-<<<<<<< HEAD
         "title": name,
         "properties": propertySchemas,
         "required": requiredProperties,
-=======
-        "properties": properties.mapValues { prop in
-          var propertySchema = prop.schema.unwrapped.asJSONObject
-          if let d = prop.description {
-            propertySchema["description"] = d
-          }
-          return propertySchema
-        },
-        "required": Array(properties.filter { !$0.value.schema.isOptional }.keys),
->>>>>>> 78aa80e0
         "additionalProperties": false,
       ]
       if let description {
