#if canImport(FoundationModels)
import Foundation
import SwiftAI
import Testing

@Suite("Apple On-Device LLM Tests")
struct AppleOnDeviceTests: LLMBaseTestCases {
  var llm: some LLM {
    if #available(iOS 26.0, macOS 26.0, *) {
      return SystemLLM()
    } else {
      // Test will not run when Apple Intelligence is not available.
      return FakeLLM()
    }
  }

  // MARK: - Basic Tests

  @Test("Basic text generation", .enabled(if: appleIntelligenceIAvailable()))
  func testReply_ToPrompt() async throws {
    try await testReply_ToPrompt_Impl()
  }

  @Test("Basic text generation - history verification", .enabled(if: appleIntelligenceIAvailable()))
  func testReply_ToPrompt_ReturnsCorrectHistory() async throws {
    try await testReply_ToPrompt_ReturnsCorrectHistory_Impl()
  }

  @Test("Max tokens constraint - very short response", .enabled(if: appleIntelligenceIAvailable()))
  func testReply_WithMaxTokens1_ReturnsVeryShortResponse() async throws {
    try await testReply_WithMaxTokens1_ReturnsVeryShortResponse_Impl()
  }

  // MARK: - Structured Output Tests

  @Test("Structured output - primitives content", .enabled(if: appleIntelligenceIAvailable()))
  func testReply_ReturningPrimitives_ReturnsCorrectContent() async throws {
    try await testReply_ReturningPrimitives_ReturnsCorrectContent_Impl()
  }

  @Test("Structured output - primitives history", .enabled(if: appleIntelligenceIAvailable()))
  func testReply_ReturningPrimitives_ReturnsCorrectHistory() async throws {
    try await testReply_ReturningPrimitives_ReturnsCorrectHistory_Impl()
  }

  @Test("Structured output - arrays content", .enabled(if: appleIntelligenceIAvailable()))
  func testReply_ReturningArrays_ReturnsCorrectContent() async throws {
    try await testReply_ReturningArrays_ReturnsCorrectContent_Impl()
  }

  @Test("Structured output - arrays history", .enabled(if: appleIntelligenceIAvailable()))
  func testReply_ReturningArrays_ReturnsCorrectHistory() async throws {
    try await testReply_ReturningArrays_ReturnsCorrectHistory_Impl()
  }

  @Test("Structured output - nested objects", .enabled(if: appleIntelligenceIAvailable()))
  func testReply_ReturningNestedObjects_ReturnsCorrectContent() async throws {
    try await testReply_ReturningNestedObjects_ReturnsCorrectContent_Impl()
  }

  // MARK: - Session Tests

  @Test("Session maintains conversation context", .enabled(if: appleIntelligenceIAvailable()))
  func testReply_InSession_MaintainsContext() async throws {
    try await testReply_InSession_MaintainsContext_Impl()
  }

  // MARK: - Prewarming Tests

  @Test("Prewarming does not break normal operation", .enabled(if: appleIntelligenceIAvailable()))
  func testPrewarm_DoesNotBreakNormalOperation() async throws {
    try await testPrewarm_DoesNotBreakNormalOperation_Impl()
  }

  // MARK: - Tool Calling Tests

  @Test("Tool calling - basic calculation", .enabled(if: appleIntelligenceIAvailable()))
  func testReply_WithTools_CallsCorrectTool() async throws {
    try await testReply_WithTools_CallsCorrectTool_Impl()
  }

  @Test("Tool calling - multiple tools", .enabled(if: appleIntelligenceIAvailable()))
  func testReply_WithMultipleTools_SelectsCorrectTool() async throws {
    try await testReply_WithMultipleTools_SelectsCorrectTool_Impl()
  }

  @Test("Tool calling - with structured output", .enabled(if: appleIntelligenceIAvailable()))
  func testReply_WithTools_ReturningStructured_ReturnsCorrectContent() async throws {
    try await testReply_WithTools_ReturningStructured_ReturnsCorrectContent_Impl()
  }

  @Test("Tool calling - session-based conversation", .enabled(if: appleIntelligenceIAvailable()))
  func testReply_WithTools_InSession_MaintainsContext() async throws {
    try await testReply_WithTools_InSession_MaintainsContext_Impl()
  }

  @Test("Multi-turn tool loop", .enabled(if: appleIntelligenceIAvailable()))
  func testReply_MultiTurnToolLoop() async throws {
    try await testReply_MultiTurnToolLoop_Impl(using: llm)
  }

  @Test("Tool calling - error handling", .enabled(if: appleIntelligenceIAvailable()))
  func testReply_WithFailingTool_HandlesErrors() async throws {
    try await testReply_WithFailingTool_HandlesErrors_Impl()
  }

  // MARK: - Complex Conversation Tests

  @Test(
    "Complex conversation history with structured analysis",
    .enabled(if: appleIntelligenceIAvailable()))
  func testReply_ToComplexHistory_ReturningStructured_ReturnsCorrectContent() async throws {
    try await testReply_ToComplexHistory_ReturningStructured_ReturnsCorrectContent_Impl()
  }

  @Test("History seeding for conversation continuity", .enabled(if: appleIntelligenceIAvailable()))
  func testReply_ToSeededHistory_MaintainsContext() async throws {
    try await testReply_ToSeededHistory_MaintainsContext_Impl()
  }

  @Test("Session-based structured output conversation", .enabled(if: appleIntelligenceIAvailable()))
  func testReply_InSession_ReturningStructured_MaintainsContext() async throws {
    try await testReply_InSession_ReturningStructured_MaintainsContext_Impl()
  }

  @Test("All constraint types with @Guide", .enabled(if: appleIntelligenceIAvailable()))
  func testReply_ReturningConstrainedTypes_ReturnsCorrectContent() async throws {
    try await testReply_ReturningConstrainedTypes_ReturnsCorrectContent_Impl()
  }

  @Test("System prompt conversation", .enabled(if: appleIntelligenceIAvailable()))
  func testReply_ToSystemPrompt_ReturnsCorrectResponse() async throws {
    try await testReply_ToSystemPrompt_ReturnsCorrectResponse_Impl()
  }

  @Test
  func testAvailability_PropertyReflectsCorrectStatus() async throws {
    if appleIntelligenceIAvailable() {
      #expect(llm.availability == .available)
    } else {
<<<<<<< HEAD
      guard case .unavailable = llm.availability else {
        Issue.record("Got \(llm.availability). Want 'unavailable' status.")
        return
      }
=======
      #expect(
        {
          if case .unavailable = llm.availability {
            return true
          } else {
            return false
          }
        }()
      )
>>>>>>> 127da42f
    }
  }
}

private func appleIntelligenceIAvailable() -> Bool {
  if #available(iOS 26.0, macOS 26.0, *) {
    return SystemLLM().isAvailable
  } else {
    return false
  }
}
#endif<|MERGE_RESOLUTION|>--- conflicted
+++ resolved
@@ -9,6 +9,7 @@
     if #available(iOS 26.0, macOS 26.0, *) {
       return SystemLLM()
     } else {
+      // Test will not run when Apple Intelligence is not available.
       // Test will not run when Apple Intelligence is not available.
       return FakeLLM()
     }
@@ -138,22 +139,10 @@
     if appleIntelligenceIAvailable() {
       #expect(llm.availability == .available)
     } else {
-<<<<<<< HEAD
       guard case .unavailable = llm.availability else {
         Issue.record("Got \(llm.availability). Want 'unavailable' status.")
         return
       }
-=======
-      #expect(
-        {
-          if case .unavailable = llm.availability {
-            return true
-          } else {
-            return false
-          }
-        }()
-      )
->>>>>>> 127da42f
     }
   }
 }
